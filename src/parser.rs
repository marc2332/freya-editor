use std::{borrow::Cow, ops::Range};

use ropey::Rope;
use smallvec::SmallVec;

const LARGE_FILE: usize = 45_000_000;

#[derive(Clone, Debug)]
pub enum SyntaxType {
    String,
    Keyword,
    SpecialKeyword,
    Punctuation,
    Punctuation2,
    Unknown,
    Property,
    Module,
    Comment,
    SpaceMark,
}

impl SyntaxType {
    pub fn color(&self) -> &str {
        match self {
            SyntaxType::Keyword => "rgb(205, 65, 65)",
            SyntaxType::String => "rgb(151, 151, 26)",
            SyntaxType::Punctuation => "rgb(104, 157, 96)",
            SyntaxType::Punctuation2 => "rgb(252, 188, 61)",
            SyntaxType::Unknown => "rgb(223, 191, 142)",
            SyntaxType::Property => "rgb(152, 192, 124)",
            SyntaxType::Module => "rgb(250, 189, 40)",
            SyntaxType::SpecialKeyword => "rgb(211, 134, 155)",
            SyntaxType::Comment => "gray",
            SyntaxType::SpaceMark => "rgb(223, 191, 142, 0.2)",
        }
    }
}

#[derive(Clone, Copy, PartialEq, Debug)]
enum SyntaxSemantic {
    Unknown,
    PropertyAccess,
}

impl From<SyntaxSemantic> for SyntaxType {
    fn from(value: SyntaxSemantic) -> Self {
        match value {
            SyntaxSemantic::PropertyAccess => SyntaxType::Property,
            SyntaxSemantic::Unknown => SyntaxType::Unknown,
        }
    }
}

pub enum TextNode {
    Range(Range<usize>),
    LineOfChars { len: usize, char: char },
}

pub type SyntaxLine = SmallVec<[(SyntaxType, TextNode); 4]>;

#[derive(Default)]
pub struct SyntaxBlocks {
    blocks: Vec<SyntaxLine>,
}

impl SyntaxBlocks {
    pub fn push_line(&mut self, line: SyntaxLine) {
        self.blocks.push(line);
    }

    pub fn get_line(&self, line: usize) -> &[(SyntaxType, TextNode)] {
        &self.blocks[line]
    }

    pub fn len(&self) -> usize {
        self.blocks.len()
    }

    pub fn clear(&mut self) {
        self.blocks.clear();
    }
}

const GENERIC_KEYWORDS: &[&str] = &[
    "mod", "use", "impl", "if", "let", "fn", "struct", "enum", "const", "pub", "crate", "else",
    "mut", "for", "i8", "u8", "i16", "u16", "i32", "u32", "f32", "i64", "u64", "f64", "i128",
    "u128", "usize", "isize", "move", "async", "in", "of", "dyn", "type", "match",
];

const SPECIAL_KEYWORDS: &[&str] = &["self", "Self", "false", "true"];

const SPECIAL_CHARACTER: &[char] = &['.', '=', ';', ':', '\'', ',', '#', '&', '-', '+', '^', '\\'];

const SPECIAL_CHARACTER_2: &[char] = &['{', '}', '(', ')', '>', '<', '[', ']'];

#[derive(PartialEq, Clone, Debug)]
enum CommentTracking {
    None,
    OneLine,
    MultiLine,
}

fn flush_generic_stack(
    rope: &Rope,
    generic_stack: &mut Option<Range<usize>>,
    syntax_blocks: &mut SyntaxLine,
    last_semantic: &mut SyntaxSemantic,
    ch: char,
) {
    if let Some(word_pos) = generic_stack {
        let word: Cow<str> = rope.slice(word_pos.clone()).into();
        let trimmed = word.trim();
        if trimmed.is_empty() {
            return;
        }

        let word_pos = generic_stack.take().unwrap();
        let next_char = rope
            .get_slice(word_pos.end + 1..word_pos.end + 2)
            .and_then(|s| s.as_str());

<<<<<<< HEAD
        if ch == ':' && next_char == ":" {
            syntax_blocks.push((SyntaxType::Module, TextNode::Range(word_pos)));
=======
        if ch == ':' && Some(":") == next_char {
            syntax_blocks.push((SyntaxType::Module, word_pos));
>>>>>>> ef736559
        }
        // Match special keywords
        else if GENERIC_KEYWORDS.contains(&trimmed) {
            syntax_blocks.push((SyntaxType::Keyword, TextNode::Range(word_pos)));
        }
        // Match other special keyword, CONSTANTS and numbers
        else if SPECIAL_KEYWORDS.contains(&trimmed) || word.to_uppercase() == word {
            syntax_blocks.push((SyntaxType::SpecialKeyword, TextNode::Range(word_pos)));
        }
        // Match anything else
        else {
            syntax_blocks.push(((*last_semantic).into(), TextNode::Range(word_pos)));
        }

        *last_semantic = SyntaxSemantic::Unknown;
    }
}

fn flush_spaces_stack(
    rope: &Rope,
    generic_stack: &mut Option<Range<usize>>,
    syntax_blocks: &mut SyntaxLine,
    begining_of_line: bool,
    line_is_ending: bool,
) {
    if let Some(word_pos) = &generic_stack {
        let word: Cow<str> = rope.slice(word_pos.clone()).into();
        let trimmed = word.trim();
        if trimmed.is_empty() {
            let range = generic_stack.take().unwrap();
            if !line_is_ending {
                if begining_of_line {
                    syntax_blocks.push((
                        SyntaxType::SpaceMark,
                        TextNode::LineOfChars {
                            len: range.end - range.start,
                            char: '·',
                        },
                    ));
                } else {
                    syntax_blocks.push((SyntaxType::Unknown, TextNode::Range(range)));
                };
            }
        }
    }
}

pub fn parse(rope: &Rope, syntax_blocks: &mut SyntaxBlocks) {
    // Clear any blocks from before
    syntax_blocks.clear();

    if rope.len_chars() >= LARGE_FILE {
        for (n, line) in rope.lines().enumerate() {
            let mut line_blocks = SmallVec::default();
            let start = rope.line_to_char(n);
            let end = line.len_chars();
            line_blocks.push((SyntaxType::Unknown, TextNode::Range(start..start + end)));
            syntax_blocks.push_line(line_blocks);
        }
        return;
    }

    // Track comments
    let mut tracking_comment = CommentTracking::None;
    let mut comment_stack: Option<Range<usize>> = None;

    // Track strings
    let mut tracking_string = false;
    let mut string_stack: Option<Range<usize>> = None;

    // Track anything else
    let mut generic_stack: Option<Range<usize>> = None;
    let mut last_semantic = SyntaxSemantic::Unknown;

    // Elements of the current line
    let mut line = SyntaxLine::new();
    let mut begining_of_line = true;

    for (i, ch) in rope.chars().enumerate() {
        let is_last_character = rope.len_chars() - 1 == i;

        // Ignore the return
        if ch == '\r' {
            continue;
        }

        // Flush all whitespaces from the backback if the character is not an space
        if !ch.is_whitespace() {
            flush_spaces_stack(
                rope,
                &mut generic_stack,
                &mut line,
                begining_of_line,
                is_last_character,
            );

            begining_of_line = false;
        }

        // Stop tracking a string
        if tracking_string && ch == '"' {
            flush_generic_stack(rope, &mut generic_stack, &mut line, &mut last_semantic, ch);

            let mut st = string_stack.take().unwrap_or_default();
            st.end += 1;

            // Strings
            line.push((SyntaxType::String, TextNode::Range(st)));
            tracking_string = false;
        }
        // Start tracking a string
        else if tracking_comment == CommentTracking::None && ch == '"' {
            string_stack = Some(i..i + 1);
            tracking_string = true;
        }
        // While tracking a comment
        else if tracking_comment != CommentTracking::None {
            if let Some(ct) = comment_stack.as_mut() {
                ct.end = i + 1;

                let current_comment: Cow<str> = rope.slice(ct.clone()).into();

                // Stop a multi line comment
                if ch == '/' && current_comment.ends_with("*/") {
                    generic_stack.take();
                    line.push((
                        SyntaxType::Comment,
                        TextNode::Range(comment_stack.take().unwrap()),
                    ));
                    tracking_comment = CommentTracking::None;
                }
            } else {
                comment_stack = Some(i..i + 1);
            }
        }
        // While tracking a string
        else if tracking_string {
            push_to_stack(&mut string_stack, i);
        }
        // If is a special character
        else if SPECIAL_CHARACTER.contains(&ch) {
            flush_generic_stack(rope, &mut generic_stack, &mut line, &mut last_semantic, ch);

            if ch == '.' {
                last_semantic = SyntaxSemantic::PropertyAccess;
            }

            // Punctuation
            line.push((SyntaxType::Punctuation, TextNode::Range(i..i + 1)));
        }
        // If is a special character 2
        else if SPECIAL_CHARACTER_2.contains(&ch) {
            flush_generic_stack(rope, &mut generic_stack, &mut line, &mut last_semantic, ch);

            if ch == '.' {
                last_semantic = SyntaxSemantic::PropertyAccess;
            }

            // Punctuation
            line.push((SyntaxType::Punctuation2, TextNode::Range(i..i + 1)));
        }
        // Unknown (for now at least) characters
        else {
            // Start tracking a comment (both one line and multine)
            if tracking_comment == CommentTracking::None && (ch == '*' || ch == '/') {
                if let Some(us) = generic_stack.as_mut() {
                    let generic_stack_text: Cow<str> = rope.slice(us.clone()).into();
                    if generic_stack_text == "/" {
                        comment_stack = generic_stack.take();

                        push_to_stack(&mut comment_stack, i);

                        if ch == '*' {
                            tracking_comment = CommentTracking::MultiLine
                        } else if ch == '/' {
                            tracking_comment = CommentTracking::OneLine
                        }
                    }
                }
            }

            // Flush the generic stack before adding the space
            if ch.is_whitespace() {
                flush_generic_stack(rope, &mut generic_stack, &mut line, &mut last_semantic, ch);
            }

            push_to_stack(&mut generic_stack, i);
        }

        if ch == '\n' || is_last_character {
            // Flush OneLine and MultiLine comments
            if tracking_comment != CommentTracking::None {
                if let Some(ct) = comment_stack.take() {
                    line.push((SyntaxType::Comment, TextNode::Range(ct)));
                }

                // Stop tracking one line comments on line ending
                if tracking_comment == CommentTracking::OneLine {
                    tracking_comment = CommentTracking::None
                }
            }

            flush_generic_stack(rope, &mut generic_stack, &mut line, &mut last_semantic, ch);
            flush_spaces_stack(rope, &mut generic_stack, &mut line, begining_of_line, true);

            if let Some(st) = string_stack.take() {
                line.push((SyntaxType::String, TextNode::Range(st)));
            }

            syntax_blocks.push_line(line.drain(0..).collect());

            // Leave an empty line at the end
            if ch == '\n' && is_last_character {
                syntax_blocks.push_line(SmallVec::default());
            }

            begining_of_line = true;
        }
    }
}

// Push if exists otherwise create the stack
#[inline(always)]
fn push_to_stack(stack: &mut Option<Range<usize>>, idx: usize) {
    if let Some(stack) = stack.as_mut() {
        stack.end = idx + 1;
    } else {
        stack.replace(idx..idx + 1);
    }
}<|MERGE_RESOLUTION|>--- conflicted
+++ resolved
@@ -119,13 +119,8 @@
             .get_slice(word_pos.end + 1..word_pos.end + 2)
             .and_then(|s| s.as_str());
 
-<<<<<<< HEAD
-        if ch == ':' && next_char == ":" {
+        if ch == ':' && Some(":") == next_char {
             syntax_blocks.push((SyntaxType::Module, TextNode::Range(word_pos)));
-=======
-        if ch == ':' && Some(":") == next_char {
-            syntax_blocks.push((SyntaxType::Module, word_pos));
->>>>>>> ef736559
         }
         // Match special keywords
         else if GENERIC_KEYWORDS.contains(&trimmed) {
